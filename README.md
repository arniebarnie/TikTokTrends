<p align="center">
<img height="150" width="150" src="https://cdn.simpleicons.org/tiktok/gray"/>
</p>

<h1 align="center">TikTok Analytics Pipeline</h1>

<p align="center">
    <img src="https://img.shields.io/badge/AWS-232F3E?style=flat-square&logo=amazonaws&logoColor=white"/>
    <img src="https://img.shields.io/badge/Python-3776AB?style=flat-square&logo=python&logoColor=white"/>
    <img src="https://img.shields.io/badge/Docker-2496ED?style=flat-square&logo=docker&logoColor=white"/>
    <img src="https://img.shields.io/badge/AWS_CDK-232F3E?style=flat-square&logo=amazonaws&logoColor=white"/>
</p>

## Overview
This project implements a scalable data pipeline for analyzing TikTok videos using AWS services. It extracts video metadata and content, performs transcription and text analysis, and stores the results for further analysis.

## Architecture

### ETL Pipeline

1. **Metadata Extraction**
   - Downloads video metadata using yt-dlp
   - Extracts key information like views, likes, comments
   - Runs on AWS Batch Fargate containers
   - Stores results in S3

2. **Video Transcription** 
   - Triggered automatically when new metadata arrive
   - Uses WhisperX for GPU-accelerated transcription
   - Runs on AWS Batch GPU instances (g4dn.xlarge)
   - Stores transcripts in S3

3. **Text Analysis**
<<<<<<< HEAD
   - Triggered automatically when new transcripts arrive
   - Analyzes transcripts using OpenAI GPT
   - Extracts categories, summaries, and keywords
=======
   - Triggered automatically when new transcripts arrives
   - Extracts categories, summaries, and keywords from transcripts and metadata using OpenAI GPT
>>>>>>> 346949d1
   - Runs on AWS Batch Fargate containers
   - Stores analysis results in S3

### Data Lake Structure
The data is organized in an S3-based data lake with the following structure:

```
s3://tiktoktrends/
├── videos/
│   ├── metadata/                 # Raw video metadata
│   │   ├── profile=<profile>/
│   │   │   └── processed_at=<timestamp>/
│   │   │       └── metadata.parquet
│   ├── transcripts/             # Video transcripts
│   │   └── profile=<profile>/
│   │       └── processed_at=<timestamp>/
│   │           └── transcripts.parquet
│   └── text/                    # Analyzed text data
│       ├── profile=<profile>/
│       │   └── processed_at=<timestamp>/
│       │       └── analysis.parquet
└── athena-results/              # Athena query results
```

### AWS Glue Data Catalog
The data lake is cataloged using AWS Glue with the following structure:

#### Database: `tiktok_analytics`
Contains tables for querying TikTok video metadata and text analysis results.

##### Table: `metadata`
Stores video metadata in Parquet format with Hive-style partitioning:
- Partition Keys:
  - `profile` (string)
  - `processed_at` (string)
- Columns:
  - `id` (string)
  - `title` (string)
  - `description` (string)
  - `upload_date` (bigint)
  - `like_count` (bigint)
  - `repost_count` (bigint)
  - `comment_count` (bigint)
  - `view_count` (bigint)
  - `duration` (bigint)
  - `webpage_url` (string)
  - `channel` (string)
  - `timestamp` (bigint)
  - `track` (string)
  - `artists` (array<string>)
  - `artist` (string)
  - `uploader` (string)

##### Table: `text_analysis`
Stores processed text data in Parquet format with Hive-style partitioning:
- Partition Keys:
  - `profile` (string)
  - `processed_at` (string)
- Columns:
  - `id` (string)
  - `uploader` (string)
  - `description` (string)
  - `title` (string)
  - `transcript` (string)
  - `language` (string)
  - `category` (string)
  - `summary` (string)
  - `keywords` (array<string>)

#### Partition Management
The system automatically manages partitions through Lambda functions triggered by S3 events using Athena ALTER TABLE statements, ensuring that new data is immediately queryable through Athena without manual intervention or partition discovery jobs.

### Infrastructure

The pipeline is built using AWS CDK with Python and includes:

- **Networking**: VPC with public/private subnets
- **Compute**: AWS Batch compute environments (ECS and Fargate)
- **Storage**: S3 buckets for data storage
- **Serverless**: Lambda functions for pipeline orchestration
- **Security**: IAM roles and security groups
- **Containers**: ECR repositories for Docker images

## Technologies Used

### Core Services
![aws-batch](https://img.shields.io/badge/AWS_Batch-232F3E?style=flat-square&logo=amazonaws&logoColor=white)
![aws-lambda](https://img.shields.io/badge/AWS_Lambda-FF9900?style=flat-square&logo=awslambda&logoColor=white)
![aws-s3](https://img.shields.io/badge/Amazon_S3-569A31?style=flat-square&logo=amazons3&logoColor=white)
![aws-ecr](https://img.shields.io/badge/Amazon_ECR-232F3E?style=flat-square&logo=amazonaws&logoColor=white)

### AI/ML
![openai](https://img.shields.io/badge/OpenAI-412991?style=flat-square&logo=openai&logoColor=white)
![pytorch](https://img.shields.io/badge/PyTorch-EE4C2C?style=flat-square&logo=pytorch&logoColor=white)
![whisper](https://img.shields.io/badge/Whisper-000000?style=flat-square&logo=openai&logoColor=white)

### Development
![python](https://img.shields.io/badge/Python-3776AB?style=flat-square&logo=python&logoColor=white)
![docker](https://img.shields.io/badge/Docker-2496ED?style=flat-square&logo=docker&logoColor=white)
![aws-cdk](https://img.shields.io/badge/AWS_CDK-232F3E?style=flat-square&logo=amazonaws&logoColor=white)

## Getting Started

### Prerequisites
- AWS Account and configured credentials
- Python 3.9+
- Docker
- AWS CDK CLI

### Installation

1. Clone the repository
```sh
git clone https://github.com/yourusername/tiktok-analytics.git
cd tiktok-analytics
```

2. Install CDK dependencies
```sh
cd infrastructure
python -m venv .venv
source .venv/bin/activate
pip install -r requirements.txt
```

3. Deploy the infrastructure
```sh
cd infrastructure
cdk deploy --all
```

4. Build and deploy the Docker images
```sh
# Build metadata container
cd ingestion/metadata
./build.sh

# Build transcription container
cd processing/transcription
./build.sh

# Build text analysis container
cd processing/text
./build.sh
```

## Pipeline Flow

```mermaid
graph LR
    A[TikTok Videos] --> B[Metadata Extraction]
    B --> C[Metadata Storage]
    C --> D[Video Transcription]
    D --> E[Transcript Storage]
    E --> F[Text Analysis]
    F --> G[Analysis Storage]
```

## Contributing
Contributions are welcome! Please feel free to submit a Pull Request.

## License
This project is licensed under the MIT License - see the LICENSE file for details.<|MERGE_RESOLUTION|>--- conflicted
+++ resolved
@@ -31,14 +31,8 @@
    - Stores transcripts in S3
 
 3. **Text Analysis**
-<<<<<<< HEAD
-   - Triggered automatically when new transcripts arrive
    - Analyzes transcripts using OpenAI GPT
    - Extracts categories, summaries, and keywords
-=======
-   - Triggered automatically when new transcripts arrives
-   - Extracts categories, summaries, and keywords from transcripts and metadata using OpenAI GPT
->>>>>>> 346949d1
    - Runs on AWS Batch Fargate containers
    - Stores analysis results in S3
 
