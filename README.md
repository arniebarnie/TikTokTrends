<p align="center">
<img height="150" width="150" src="https://cdn.simpleicons.org/tiktok/gray"/>
</p>

<h1 align="center">TikTok Analytics Pipeline</h1>

<p align="center">
    <img src="https://img.shields.io/badge/AWS-232F3E?style=flat-square&logo=amazonaws&logoColor=white"/>
    <img src="https://img.shields.io/badge/Python-3776AB?style=flat-square&logo=python&logoColor=white"/>
    <img src="https://img.shields.io/badge/Docker-2496ED?style=flat-square&logo=docker&logoColor=white"/>
    <img src="https://img.shields.io/badge/AWS_CDK-232F3E?style=flat-square&logo=amazonaws&logoColor=white"/>
</p>

## Overview
This project implements a scalable data pipeline for analyzing TikTok videos using AWS services. It extracts video metadata and content, performs transcription and text analysis, and stores the results for further analysis.

## Architecture

### ETL Pipeline

1. **Metadata Extraction**
   - Downloads video metadata using yt-dlp
   - Extracts key information like views, likes, comments
   - Runs on AWS Batch Fargate containers
   - Stores results in S3

2. **Video Transcription** 
<<<<<<< HEAD
   - Triggered automatically when new metadata arrive
=======
   - Triggered automatically via SNS when new metadata arrives in S3
>>>>>>> de78782f
   - Uses WhisperX for GPU-accelerated transcription
   - Runs on AWS Batch GPU instances (g4dn.xlarge)
   - Stores transcripts in S3, triggering SNS notifications

3. **Text Analysis**
<<<<<<< HEAD
   - Analyzes transcripts using OpenAI GPT
   - Extracts categories, summaries, and keywords
=======
   - Triggered automatically via SNS when new transcripts arrive in S3
   - Extracts categories, summaries, and keywords from transcripts and metadata using OpenAI GPT
>>>>>>> de78782f
   - Runs on AWS Batch Fargate containers
   - Stores analysis results in S3, triggering SNS notifications for downstream processing

### Data Lake Structure
The data is organized in an S3-based data lake with the following structure:

```
s3://tiktoktrends/
├── videos/
│   ├── metadata/                 # Raw video metadata
│   │   ├── profile=<profile>/
│   │   │   └── processed_at=<timestamp>/
│   │   │       └── metadata.parquet
│   ├── transcripts/             # Video transcripts
│   │   └── profile=<profile>/
│   │       └── processed_at=<timestamp>/
│   │           └── transcripts.parquet
│   └── text/                    # Analyzed text data
│       ├── profile=<profile>/
│       │   └── processed_at=<timestamp>/
│       │       └── analysis.parquet
└── athena-results/              # Athena query results
```

### AWS Glue Data Catalog
The data lake is cataloged using AWS Glue with the following structure:

#### Database: `tiktok_analytics`
Contains tables for querying TikTok video metadata and text analysis results.

##### Table: `metadata`
Stores video metadata in Parquet format with Hive-style partitioning:
- Partition Keys:
  - `profile` (string)
  - `processed_at` (string)
- Columns:
  - `id` (string)
  - `title` (string)
  - `description` (string)
  - `upload_date` (bigint)
  - `like_count` (bigint)
  - `repost_count` (bigint)
  - `comment_count` (bigint)
  - `view_count` (bigint)
  - `duration` (bigint)
  - `webpage_url` (string)
  - `channel` (string)
  - `timestamp` (bigint)
  - `track` (string)
  - `artists` (array<string>)
  - `artist` (string)
  - `uploader` (string)

##### Table: `text_analysis`
Stores processed text data in Parquet format with Hive-style partitioning:
- Partition Keys:
  - `profile` (string)
  - `processed_at` (string)
- Columns:
  - `id` (string)
  - `uploader` (string)
  - `description` (string)
  - `title` (string)
  - `transcript` (string)
  - `language` (string)
  - `category` (string)
  - `summary` (string)
  - `keywords` (array<string>)

#### Partition Management
The system automatically manages partitions through Lambda functions triggered by S3 events using Athena ALTER TABLE statements, ensuring that new data is immediately queryable through Athena without manual intervention or partition discovery jobs.

### Infrastructure

The pipeline is built using AWS CDK with Python and includes:

- **Networking**: VPC with public/private subnets
- **Compute**: AWS Batch compute environments (ECS and Fargate)
- **Storage**: S3 buckets for data storage
- **Serverless**: SNS and Lambda functions for pipeline orchestration
- **Security**: IAM roles and security groups
- **Containers**: ECR repositories for Docker images

## Technologies Used

### Core Services
![aws-batch](https://img.shields.io/badge/AWS_Batch-232F3E?style=flat-square&logo=amazonaws&logoColor=white)
![aws-lambda](https://img.shields.io/badge/AWS_Lambda-FF9900?style=flat-square&logo=awslambda&logoColor=white)
![aws-s3](https://img.shields.io/badge/Amazon_S3-569A31?style=flat-square&logo=amazons3&logoColor=white)
![aws-sns](https://img.shields.io/badge/Amazon_SNS-FF4F8B?style=flat-square&logo=amazonaws&logoColor=white)
![aws-ecr](https://img.shields.io/badge/Amazon_ECR-232F3E?style=flat-square&logo=amazonaws&logoColor=white)
![aws-glue](https://img.shields.io/badge/AWS_Glue-232F3E?style=flat-square&logo=amazonaws&logoColor=white)
![aws-athena](https://img.shields.io/badge/Amazon_Athena-232F3E?style=flat-square&logo=amazonaws&logoColor=white)

### AI/ML
![openai](https://img.shields.io/badge/OpenAI-412991?style=flat-square&logo=openai&logoColor=white)
![pytorch](https://img.shields.io/badge/PyTorch-EE4C2C?style=flat-square&logo=pytorch&logoColor=white)
![whisper](https://img.shields.io/badge/Whisper-000000?style=flat-square&logo=openai&logoColor=white)

### Development
![python](https://img.shields.io/badge/Python-3776AB?style=flat-square&logo=python&logoColor=white)
![docker](https://img.shields.io/badge/Docker-2496ED?style=flat-square&logo=docker&logoColor=white)
![aws-cdk](https://img.shields.io/badge/AWS_CDK-232F3E?style=flat-square&logo=amazonaws&logoColor=white)

### Visualization
![streamlit](https://img.shields.io/badge/Streamlit-FF4B4B?style=flat-square&logo=streamlit&logoColor=white)

## Development Setup

### Prerequisites
- Python 3.9+
- Git
- AWS Account

### Automatic Setup
1. Clone the repository:
```bash
git clone https://github.com/yourusername/tiktok-analytics.git
cd tiktok-analytics
```

2. Run the setup script:
```bash
chmod +x setup.sh
./setup.sh
```

### Manual Setup
If you prefer to set up manually:

1. Create Python virtual environment:
```bash
python3 -m venv .venv
source .venv/bin/activate
pip install -r requirements.txt
```

2. Install Node.js 20 using nvm:
```bash
curl -o- https://raw.githubusercontent.com/nvm-sh/nvm/v0.39.0/install.sh | bash
nvm install 20
nvm use 20
```

3. Install AWS CDK:
```bash
npm install -g aws-cdk
```

### Verify Installation
```bash
# Check Python environment
python --version
pip list

# Check Node.js version
node --version

# Check CDK version
cdk --version
```

## Pipeline Flow

```mermaid
graph LR
    A[TikTok Videos] --> B[Metadata Extraction]
    B --> C[Metadata Storage]
    C --> D[Video Transcription]
    D --> E[Transcript Storage]
    E --> F[Text Analysis]
    F --> G[Analysis Storage]
```

## Contributing
Contributions are welcome! Please feel free to submit a Pull Request.

## License
This project is licensed under the MIT License - see the LICENSE file for details.<|MERGE_RESOLUTION|>--- conflicted
+++ resolved
@@ -25,23 +25,14 @@
    - Stores results in S3
 
 2. **Video Transcription** 
-<<<<<<< HEAD
-   - Triggered automatically when new metadata arrive
-=======
    - Triggered automatically via SNS when new metadata arrives in S3
->>>>>>> de78782f
    - Uses WhisperX for GPU-accelerated transcription
    - Runs on AWS Batch GPU instances (g4dn.xlarge)
    - Stores transcripts in S3, triggering SNS notifications
 
 3. **Text Analysis**
-<<<<<<< HEAD
-   - Analyzes transcripts using OpenAI GPT
-   - Extracts categories, summaries, and keywords
-=======
    - Triggered automatically via SNS when new transcripts arrive in S3
    - Extracts categories, summaries, and keywords from transcripts and metadata using OpenAI GPT
->>>>>>> de78782f
    - Runs on AWS Batch Fargate containers
    - Stores analysis results in S3, triggering SNS notifications for downstream processing
 
